--- conflicted
+++ resolved
@@ -2,7 +2,6 @@
 .env
 node_modules
 supabase_token.sh
-
 auth_debug.log
 
 # In .gitignore
@@ -11,8 +10,4 @@
 dist/
 
 # Netlify functions build artifacts
-<<<<<<< HEAD
-netlify/functions-dist/
-=======
-netlify/functions-dist/
->>>>>>> 8c7a514e
+netlify/functions-dist/